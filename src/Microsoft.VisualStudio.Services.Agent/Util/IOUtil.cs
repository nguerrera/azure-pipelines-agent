using Microsoft.VisualStudio.Services.Agent;
using Newtonsoft.Json;
using System;
using System.Collections.Concurrent;
using System.IO;
using System.Linq;
using System.Reflection;
using System.Threading;

namespace Microsoft.VisualStudio.Services.Agent.Util
{
    public static class IOUtil
    {
        public static string ExeExtension
        {
            get
            {
#if OS_WINDOWS
                return ".exe";
#else
                return string.Empty;
#endif
            }
        }

        public static void SaveObject(Object obj, string path)
        {
            string json = JsonConvert.SerializeObject(
                obj,
                Formatting.Indented,
                new JsonSerializerSettings { NullValueHandling = NullValueHandling.Ignore });
            File.WriteAllText(path, json);
        }

        public static T LoadObject<T>(string path)
        {
            string json = File.ReadAllText(path);
            T obj = JsonConvert.DeserializeObject<T>(json);
            return obj;
        }

        public static string GetBinPath()
        {
            return Path.GetDirectoryName(Assembly.GetEntryAssembly().Location);
        }

        public static string GetDiagPath()
        {
            return Path.Combine(
                Path.GetDirectoryName(GetBinPath()),
                Constants.Path.DiagDirectory);
        }

        public static string GetExternalsPath()
        {
            return Path.Combine(
                GetRootPath(),
                Constants.Path.ExternalsDirectory);
        }

        public static string GetRootPath()
        {
            return new DirectoryInfo(GetBinPath()).Parent.FullName;
        }

        public static string GetConfigFilePath()
        {
            return Path.Combine(GetRootPath(), ".Agent");
        }

        public static string GetCredFilePath()
        {
            return Path.Combine(GetRootPath(), ".Credentials");
        }

        public static string GetWorkPath(IHostContext hostContext)
        {
            var configurationStore = hostContext.GetService<IConfigurationStore>();
            AgentSettings settings = configurationStore.GetSettings();
            return Path.Combine(
                Path.GetDirectoryName(GetBinPath()),
                settings.WorkFolder);
        }

        public static string GetTasksPath(IHostContext hostContext)
        {
            return Path.Combine(
                GetWorkPath(hostContext),
                Constants.Path.TasksDirectory);
        }

        public static void DeleteDirectory(string path, CancellationToken cancellationToken)
        {
            ArgUtil.NotNullOrEmpty(path, nameof(path));
            DirectoryInfo directory = new DirectoryInfo(path);
            if (!directory.Exists)
            {
                return;
            }

            // Initialize a concurrent stack to store the directories. The directories
            // cannot be deleted until the files are deleted.
            var directories = new ConcurrentStack<DirectoryInfo>();

            // Remove the readonly flag and store the root directory.
            RemoveReadOnly(directory);
            directories.Push(directory);

            // Create a new token source for the parallel query. The parallel query should be
            // canceled after the first error is encountered. Otherwise the number of exceptions
            // could get out of control for a large directory with access denied on every file.
            using (var tokenSource = CancellationTokenSource.CreateLinkedTokenSource(cancellationToken))
            {
                // Delete all files and store all subdirectories.
                directory
                    .EnumerateFileSystemInfos("*", SearchOption.AllDirectories)
                    .AsParallel()
                    .WithCancellation(tokenSource.Token)
                    .ForAll((FileSystemInfo item) =>
                    {
                        bool success = false;
                        try
                        {
                            // Check if the item is a file.
                            var file = item as FileInfo;
                            if (file != null)
                            {
                                // Delete the file.
                                RemoveReadOnly(file);
                                file.Delete();
                                success = true;
                                return;
                            }

                            // The item is a directory.
                            var subdirectory = item as DirectoryInfo;
                            ArgUtil.NotNull(subdirectory, nameof(subdirectory));

                            // Remove the readonly attribute and store the subdirectory.
                            RemoveReadOnly(subdirectory);
                            directories.Push(subdirectory);
                            success = true;
                        }
                        finally
                        {
                            if (!success)
                            {
                                tokenSource.Cancel(); // Cancel is thread-safe.
                            }
                        }
                    });
            }

            // Delete the directories.
            foreach (DirectoryInfo dir in directories.OrderByDescending(x => x.FullName.Length))
            {
                cancellationToken.ThrowIfCancellationRequested();
                dir.Delete();
            }
        }

<<<<<<< HEAD
=======
        public static string Which(String command)
        {
            ArgUtil.NotNullOrEmpty(command, nameof(command));

#if OS_WINDOWS
            string path = Environment.GetEnvironmentVariable("Path");
#else
            string path = Environment.GetEnvironmentVariable("PATH");
#endif
            if (string.IsNullOrEmpty(path))
            {
                return null;
            }

#if OS_WINDOWS
            char pathSep = ';';
#else
            char pathSep = ':';
#endif

            string[] pathSegments = path.Split(new Char[] { pathSep }, StringSplitOptions.RemoveEmptyEntries);
            for (int i = 0; i < pathSegments.Length; i++)
            {
                pathSegments[i] = Environment.ExpandEnvironmentVariables(pathSegments[i]);
            }

            foreach (string pathSegment in pathSegments)
            {
                if (!string.IsNullOrEmpty(pathSegment) && Directory.Exists(pathSegment))
                {
                    string[] matches;
#if OS_WINDOWS
                    string pathExt = Environment.GetEnvironmentVariable("PATHEXT");
                    if (string.IsNullOrEmpty(pathExt))
                    {
                        // XP's system default value for PATHEXT system variable
                        pathExt = ".com;.exe;.bat;.cmd;.vbs;.vbe;.js;.jse;.wsf;.wsh";
                    }

                    string[] pathExtSegments = pathExt.Split(new string[] { ";" }, StringSplitOptions.RemoveEmptyEntries);

                    // if command already has an extension.
                    if (pathExtSegments.Any(ext => command.EndsWith(ext, StringComparison.OrdinalIgnoreCase)))
                    {
                        matches = Directory.GetFiles(pathSegment, command);
                        if (matches != null && matches.Length > 0)
                        {
                            return matches.First();
                        }
                    }
                    else
                    {
                        string searchPattern;
                        searchPattern = StringUtil.Format($"{command}.*");
                        matches = Directory.GetFiles(pathSegment, searchPattern);
                        if (matches != null && matches.Length > 0)
                        {
                            // add extension.
                            for (int i = 0; i < pathExtSegments.Length; i++)
                            {
                                string fullPath = Path.Combine(pathSegment, StringUtil.Format($"{command}{pathExtSegments[i]}"));
                                if (matches.Any(p => p.Equals(fullPath, StringComparison.OrdinalIgnoreCase)))
                                {
                                    return fullPath;
                                }
                            }
                        }
                    }
#else
                    matches = Directory.GetFiles(pathSegment, command);
                    if (matches != null && matches.Length > 0)
                    {
                        return matches.First();
                    }
#endif
                }
            }

            return null;
        }

        //********************************************************************************************
        /// <summary>
        /// Given a path and directory, return the path relative to the directory.  If the path is not
        /// under the directory the path is returned un modified.  Examples:
        /// MakeRelative(@"d:\src\project\foo.cpp", @"d:\src") -> @"project\foo.cpp"
        /// MakeRelative(@"d:\src\project\foo.cpp", @"d:\specs") -> @"d:\src\project\foo.cpp"
        /// MakeRelative(@"d:\src\project\foo.cpp", @"d:\src\proj") -> @"d:\src\project\foo.cpp"
        /// </summary>
        /// <remarks>Safe for remote paths.  Does not access the local disk.</remarks>
        /// <param name="path">Path to make relative.</param>
        /// <param name="folder">Folder to make it relative to.</param>
        /// <returns>Relative path.</returns>
        //********************************************************************************************
        public static String MakeRelative(String path, String folder)
        {
            ArgUtil.NotNullOrEmpty(path, nameof(path));
            ArgUtil.NotNull(folder, nameof(folder));

            // Replace all Path.AltDirectorySeparatorChar with Path.DirectorySeparatorChar from both inputs
            path = path.Replace(Path.AltDirectorySeparatorChar, Path.DirectorySeparatorChar);
            folder = folder.Replace(Path.AltDirectorySeparatorChar, Path.DirectorySeparatorChar);

            // Check if the dir is a prefix of the path (if not, it isn't relative at all).
            if (!path.StartsWith(folder, StringComparison.OrdinalIgnoreCase))
            {
                return path;
            }

            // Dir is a prefix of the path, if they are the same length then the relative path is empty.
            if (path.Length == folder.Length)
            {
                return String.Empty;
            }

            // If the dir ended in a '\\' (like d:\) or '/' (like user/bin/)  then we have a relative path.
            if (folder.Length > 0 && folder[folder.Length - 1] == Path.DirectorySeparatorChar)
            {
                return path.Substring(folder.Length);
            }
            // The next character needs to be a '\\' or they aren't really relative.
            else if (path[folder.Length] == Path.DirectorySeparatorChar)
            {
                return path.Substring(folder.Length + 1);
            }
            else
            {
                return path;
            }
        }

>>>>>>> 02da98cb
        private static void RemoveReadOnly(FileSystemInfo item)
        {
            ArgUtil.NotNull(item, nameof(item));
            if (item.Attributes.HasFlag(FileAttributes.ReadOnly))
            {
                item.Attributes = item.Attributes & ~FileAttributes.ReadOnly;
            }
        }
    }
}<|MERGE_RESOLUTION|>--- conflicted
+++ resolved
@@ -159,89 +159,6 @@
             }
         }
 
-<<<<<<< HEAD
-=======
-        public static string Which(String command)
-        {
-            ArgUtil.NotNullOrEmpty(command, nameof(command));
-
-#if OS_WINDOWS
-            string path = Environment.GetEnvironmentVariable("Path");
-#else
-            string path = Environment.GetEnvironmentVariable("PATH");
-#endif
-            if (string.IsNullOrEmpty(path))
-            {
-                return null;
-            }
-
-#if OS_WINDOWS
-            char pathSep = ';';
-#else
-            char pathSep = ':';
-#endif
-
-            string[] pathSegments = path.Split(new Char[] { pathSep }, StringSplitOptions.RemoveEmptyEntries);
-            for (int i = 0; i < pathSegments.Length; i++)
-            {
-                pathSegments[i] = Environment.ExpandEnvironmentVariables(pathSegments[i]);
-            }
-
-            foreach (string pathSegment in pathSegments)
-            {
-                if (!string.IsNullOrEmpty(pathSegment) && Directory.Exists(pathSegment))
-                {
-                    string[] matches;
-#if OS_WINDOWS
-                    string pathExt = Environment.GetEnvironmentVariable("PATHEXT");
-                    if (string.IsNullOrEmpty(pathExt))
-                    {
-                        // XP's system default value for PATHEXT system variable
-                        pathExt = ".com;.exe;.bat;.cmd;.vbs;.vbe;.js;.jse;.wsf;.wsh";
-                    }
-
-                    string[] pathExtSegments = pathExt.Split(new string[] { ";" }, StringSplitOptions.RemoveEmptyEntries);
-
-                    // if command already has an extension.
-                    if (pathExtSegments.Any(ext => command.EndsWith(ext, StringComparison.OrdinalIgnoreCase)))
-                    {
-                        matches = Directory.GetFiles(pathSegment, command);
-                        if (matches != null && matches.Length > 0)
-                        {
-                            return matches.First();
-                        }
-                    }
-                    else
-                    {
-                        string searchPattern;
-                        searchPattern = StringUtil.Format($"{command}.*");
-                        matches = Directory.GetFiles(pathSegment, searchPattern);
-                        if (matches != null && matches.Length > 0)
-                        {
-                            // add extension.
-                            for (int i = 0; i < pathExtSegments.Length; i++)
-                            {
-                                string fullPath = Path.Combine(pathSegment, StringUtil.Format($"{command}{pathExtSegments[i]}"));
-                                if (matches.Any(p => p.Equals(fullPath, StringComparison.OrdinalIgnoreCase)))
-                                {
-                                    return fullPath;
-                                }
-                            }
-                        }
-                    }
-#else
-                    matches = Directory.GetFiles(pathSegment, command);
-                    if (matches != null && matches.Length > 0)
-                    {
-                        return matches.First();
-                    }
-#endif
-                }
-            }
-
-            return null;
-        }
-
         //********************************************************************************************
         /// <summary>
         /// Given a path and directory, return the path relative to the directory.  If the path is not
@@ -292,7 +209,6 @@
             }
         }
 
->>>>>>> 02da98cb
         private static void RemoveReadOnly(FileSystemInfo item)
         {
             ArgUtil.NotNull(item, nameof(item));
